/* -*- Mode:C++; c-file-style:"gnu"; indent-tabs-mode:nil -*- */
/*
 * Copyright (c) 2011 University of California, Los Angeles
 *
 * This program is free software; you can redistribute it and/or modify
 * it under the terms of the GNU General Public License version 2 as
 * published by the Free Software Foundation;
 *
 * This program is distributed in the hope that it will be useful,
 * but WITHOUT ANY WARRANTY; without even the implied warranty of
 * MERCHANTABILITY or FITNESS FOR A PARTICULAR PURPOSE.  See the
 * GNU General Public License for more details.
 *
 * You should have received a copy of the GNU General Public License
 * along with this program; if not, write to the Free Software
 * Foundation, Inc., 59 Temple Place, Suite 330, Boston, MA  02111-1307  USA
 *
 * Author:  Alexander Afanasyev <alexander.afanasyev@ucla.edu>
 *          Ilya Moiseenko <iliamo@cs.ucla.edu>
 */

#include "green-yellow-red.h"

#include "ns3/ndn-pit.h"
#include "ns3/ndn-pit-entry.h"
#include "ns3/ndn-interest.h"
#include "ns3/ndn-content-object.h"
#include "ns3/ndn-pit.h"
#include "ns3/ndn-fib.h"
#include "ns3/ndn-content-store.h"

#include "ns3/assert.h"
#include "ns3/ptr.h"
#include "ns3/log.h"
#include "ns3/simulator.h"
#include "ns3/boolean.h"
#include "ns3/string.h"

#include <boost/ref.hpp>
#include <boost/foreach.hpp>
#include <boost/lambda/lambda.hpp>
#include <boost/lambda/bind.hpp>
#include <boost/tuple/tuple.hpp>
namespace ll = boost::lambda;

NS_LOG_COMPONENT_DEFINE ("ndn.fw.GreenYellowRed");

namespace ns3 {
namespace ndn {
namespace fw {

NS_OBJECT_ENSURE_REGISTERED (GreenYellowRed);

TypeId
GreenYellowRed::GetTypeId (void)
{
  static TypeId tid = TypeId ("ns3::ndn::fw::GreenYellowRed")
    .SetGroupName ("Ndn")
    .SetParent<Nacks> ()

    ;
  return tid;
}

bool
GreenYellowRed::DoPropagateInterest (Ptr<Face> inFace,
                                     Ptr<const InterestHeader> header,
                                     Ptr<const Packet> origPacket,
                                     Ptr<pit::Entry> pitEntry)
{
  NS_LOG_FUNCTION (this);
  NS_ASSERT_MSG (m_pit != 0, "PIT should be aggregated with forwarding strategy");

  int propagatedCount = 0;

  BOOST_FOREACH (const fib::FaceMetric &metricFace, pitEntry->GetFibEntry ()->m_faces.get<fib::i_metric> ())
    {
      if (metricFace.GetStatus () == fib::FaceMetric::NDN_FIB_RED ||
          metricFace.GetStatus () == fib::FaceMetric::NDN_FIB_YELLOW)
        break; //propagate only to green faces

      if (!TrySendOutInterest (inFace, metricFace.GetFace (), header, origPacket, pitEntry))
        {
          continue;
        }

      propagatedCount++;
      break; // propagate only one interest
    }

  return propagatedCount > 0;
}

void
GreenYellowRed::WillSatisfyPendingInterest (Ptr<Face> inFace,
                                            Ptr<pit::Entry> pitEntry)
{
  if (inFace != 0)
    {
      // Update metric status for the incoming interface in the corresponding FIB entry
      pitEntry->GetFibEntry ()->UpdateStatus (inFace, fib::FaceMetric::NDN_FIB_GREEN);
    }

  super::WillSatisfyPendingInterest (inFace, pitEntry);
}

void
GreenYellowRed::WillEraseTimedOutPendingInterest (Ptr<pit::Entry> pitEntry)
{
<<<<<<< HEAD
  NS_LOG_DEBUG ("WillEraseTimedOutPendingInterest for " << pitEntry->GetPrefix ());
  for (pit::Entry::out_container::iterator face = pitEntry->GetOutgoing ().begin ();
       face != pitEntry->GetOutgoing ().end ();
       face ++)
    {
      NS_LOG_DEBUG ("Face: " << face->m_face);
      pitEntry->GetFibEntry ()->UpdateStatus (face->m_face, fib::FaceMetric::NDN_FIB_YELLOW);
    }

  super::WillEraseTimedOutPendingInterest (pitEntry);
=======
  super::WillEraseTimedOutPendingInterest (pitEntry);

  for (ndn::pit::Entry::out_container::iterator face = pitEntry->GetOutgoing ().begin ();
       face != pitEntry->GetOutgoing ().end ();
       face ++)
    {
      pitEntry->GetFibEntry ()->UpdateStatus (face->m_face, fib::FaceMetric::NDN_FIB_YELLOW);
    }
>>>>>>> e6dc0ac2
}

void
GreenYellowRed::DidReceiveValidNack (Ptr<Face> inFace,
                                     uint32_t nackCode,
                                     Ptr<const InterestHeader> header,
                                     Ptr<const Packet> origPacket,
                                     Ptr<pit::Entry> pitEntry)
{
  super::DidReceiveValidNack (inFace, nackCode, header, origPacket, pitEntry);

  if (inFace != 0 &&
      (nackCode == InterestHeader::NACK_CONGESTION ||
       nackCode == InterestHeader::NACK_GIVEUP_PIT))
    {
      pitEntry->GetFibEntry ()->UpdateStatus (inFace, fib::FaceMetric::NDN_FIB_YELLOW);
    }
}


} // namespace fw
} // namespace ndn
} // namespace ns3<|MERGE_RESOLUTION|>--- conflicted
+++ resolved
@@ -107,27 +107,17 @@
 void
 GreenYellowRed::WillEraseTimedOutPendingInterest (Ptr<pit::Entry> pitEntry)
 {
-<<<<<<< HEAD
   NS_LOG_DEBUG ("WillEraseTimedOutPendingInterest for " << pitEntry->GetPrefix ());
+
   for (pit::Entry::out_container::iterator face = pitEntry->GetOutgoing ().begin ();
        face != pitEntry->GetOutgoing ().end ();
        face ++)
     {
-      NS_LOG_DEBUG ("Face: " << face->m_face);
+      // NS_LOG_DEBUG ("Face: " << face->m_face);
       pitEntry->GetFibEntry ()->UpdateStatus (face->m_face, fib::FaceMetric::NDN_FIB_YELLOW);
     }
 
   super::WillEraseTimedOutPendingInterest (pitEntry);
-=======
-  super::WillEraseTimedOutPendingInterest (pitEntry);
-
-  for (ndn::pit::Entry::out_container::iterator face = pitEntry->GetOutgoing ().begin ();
-       face != pitEntry->GetOutgoing ().end ();
-       face ++)
-    {
-      pitEntry->GetFibEntry ()->UpdateStatus (face->m_face, fib::FaceMetric::NDN_FIB_YELLOW);
-    }
->>>>>>> e6dc0ac2
 }
 
 void
