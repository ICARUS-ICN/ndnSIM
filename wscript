--- conflicted
+++ resolved
@@ -111,7 +111,12 @@
         obj = bld.create_ns3_program('ccnx-synthetic-topology', ['NDNabstraction'])
         obj.source = 'examples/synthetic-topology.cc'
 
-<<<<<<< HEAD
+        obj = bld.create_ns3_program('congestion-pop', ['NDNabstraction'])
+        obj.source = 'examples/congestion-pop.cc'
+
+        obj = bld.create_ns3_program('congestion-tcp-pop', ['NDNabstraction'])
+        obj.source = 'examples/congestion-tcp-pop.cc'
+
         #obj = bld.create_ns3_program('congestion-pop', ['NDNabstraction'])
         #obj.source = 'examples/congestion-pop.cc'
         
@@ -127,29 +132,4 @@
         #obj = bld.create_ns3_program('blackhole-abilene', ['NDNabstraction'])
         #obj.source = 'examples/blackhole-abilene.cc'
 
-    #     for path in ["examples"]:
-    #         anode = bld.path.find_dir (path)
-    #         if not anode or not anode.is_child_of(bld.srcnode):
-    #             raise Utils.WscriptError("Unable to use '%s' - either because \
-    #             it's not a relative path"", or it's not child of \
-    #            '%s'."%(name,bld.srcnode))
-    #         bld.rescan(anode)
-    #         for filename in bld.cache_dir_contents[anode.id]:
-    #             if filename.startswith('.') or not filename.endswith(".cc"):
-    #                 continue
-    #             name = filename[:-len(".cc")]
-    #             obj = bld.create_ns3_program(name, ['NDNabstraction'])
-    #             obj.path = obj.path.find_dir (path)
-    #             obj.source = filename
-    #             obj.target = name
-    #             obj.name = obj.target
-    #             obj.uselib = 'BOOST BOOST_IOSTREAMS'
-=======
-        obj = bld.create_ns3_program('congestion-pop', ['NDNabstraction'])
-        obj.source = 'examples/congestion-pop.cc'
-
-        obj = bld.create_ns3_program('congestion-tcp-pop', ['NDNabstraction'])
-        obj.source = 'examples/congestion-tcp-pop.cc'
->>>>>>> 8dcfa5de
-
     bld.ns3_python_bindings()