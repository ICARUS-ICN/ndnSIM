--- conflicted
+++ resolved
@@ -77,23 +77,17 @@
         obj = bld.create_ns3_program('annotated-topology', ['NDNabstraction', 'point-to-point-layout'])
         obj.source = 'examples/annotated-topology-read-example.cc'
 
-<<<<<<< HEAD
         obj = bld.create_ns3_program('interest-header-example', ['NDNabstraction'])
         obj.source = 'examples/interest-header-example.cc'
 
         obj = bld.create_ns3_program('packet-sizes', ['NDNabstraction'])
         obj.source = 'examples/packet-sizes.cc'
-        
-=======
-        obj = bld.create_ns3_program('interest-header', ['NDNabstraction'])
-        obj.source = 'examples/interest-header-example.cc'
 
-        obj = bld.create_ns3_program('ccnx-sprint-topology', ['NDNabstraction', 'point-to-point-layout'])
+        obj = bld.create_ns3_program('ccnx-sprint-topology', ['NDNabstraction'])
         obj.source = 'examples/sprint-topology.cc'
 
-        obj = bld.create_ns3_program('ccnx-abilene-topology', ['NDNabstraction', 'point-to-point-layout'])
+        obj = bld.create_ns3_program('ccnx-abilene-topology', ['NDNabstraction'])
         obj.source = 'examples/abilene-topology.cc'
->>>>>>> 58d2667e
 
     #     for path in ["examples"]:
     #         anode = bld.path.find_dir (path)
